# trickster

[Trickster](https://github.com/Comcast/trickster) is a reverse proxy cache for the Prometheus HTTP APIv1 that dramatically accelerates dashboard rendering times for any series queried from Prometheus.

## Introduction

This chart bootstraps a [Trickster](https://github.com/Comcast/trickster) deployment on a [Kubernetes](http://kubernetes.io) cluster using the [Helm](https://helm.sh) package manager.

## Configuration

The following table lists the configurable parameters of the trickster chart and their default values.

Parameter | Description | Default
--- | --- | ---
<<<<<<< HEAD
`affinity` | Node/Pod affinities | `{}`
`image.repository` | Image | `hub.docker.com/tricksterio/trickster`
`image.tag` | Image tag | `1.0.1`
`image.pullPolicy` | Image pull policy | `IfNotPresent`
`ingress.enabled` | If true, Trickster Ingress will be created | `false`
`ingress.annotations` | Annotations for Trickster Ingress` | `{}`
`ingress.fqdn` | Trickster Ingress fully-qualified domain name | `""`
`ingress.tls` | TLS configuration for Trickster Ingress | `[]`
`nodeSelector` | Node labels for pod assignment | `{}`
`originURL` | Default trickster originURL, references a source Prometheus instance | `http://prometheus:9090`
`caches.name` | Name of the cache to be defined | `default`
`caches.type` | The cache_type to use.  {boltdb, filesystem, memory, redis} | `memory`
`caches.compression` | Boolean to compress the cache | `true`
`caches.timeSeriesTTLSecs` | The relative expiration of cached timeseries | `21600`
`caches.fastForwardTTLSecs` | The relative expiration of cached fast forward data | `15`
`caches.objectTTLSecs` | The relative expiration of generically cached (non-timeseries) objects | `30`
`caches.index.reapIntervalSecs` | How long the Cache Index reaper sleeps between reap cycles | `3`
`caches.index.flushIntervalSecs` | How often the Cache Index saves its metadata to the cache from application memory | `5`
`caches.index.maxSizeBytes` | How large the cache can grow in bytes before the Index evicts least-recently-accessed items | `536870912`
`caches.index.maxSizeBackoffBytes` | How far below max_size_bytes the cache size must be to complete a byte-size-based eviction exercise | `16777216`
`caches.index.maxSizeObjects` | How large the cache can grow in objects before the Index evicts least-recently-accessed items | `0`
`caches.index.maxSizeBackoffObjects` | How far under max_size_objects the cache size must be to complete object-size-based eviction exercise | `100`
`caches.redis.clientType` | redis architecture to use ('standard', 'cluster', or 'sentinel') | `standard`
`caches.redis.protocol` | The protocol for connecting to redis ('unix' or 'tcp') | `tcp`
`caches.redis.endpoint` | The fqdn+port or path to a unix socket file for connecting to redis | `redis:6379`
`caches.redis.endpoints` | Used for Redis Cluster and Redis Sentinel to define a list of endpoints | `['redis:6379']`
`caches.redis.password` | Password provides the redis password | `''`
`caches.redis.sentinelMaster` | Should be set when using Redis Sentinel to indicate the Master Node | `''`
`caches.redis.db` | The Database to be selected after connecting to the server | `"0"`
`caches.redis.maxRetries` | The maximum number of retries before giving up on the command | `"0"`
`caches.redis.minRetryBackoffMs` | The minimum backoff time between each retry | `"8"`
`caches.redis.maxRetyBackoffMs` | The maximum backoff time between each retry | `"512"`
`caches.redis.dialTimeoutMs` | The timeout for establishing new connections | `"5000"`
`caches.redis.readTimeoutMs` | The timeout for socket reads. If reached, commands will fail with a timeout instead of blocking | `"3000"`
`caches.redis.writeTimeoutMs` | The timeout for socket writes. If reached, commands will fail with a timeout instead of blocking | `"3000"`
`caches.redis.poolSize` | The maximum number of socket connections | `"20"`
`caches.redis.minIdleConns` | The minimum number of idle connections which is useful when establishing new connection is slow | `"0"`
`caches.redis.maxConnAgeMs` | The connection age at which client retires (closes) the connection | `"0"`
`caches.redis.poolTimeoutMs` | The amount of time client waits for connection if all connections are busy before returning an error | `"4000"`
`caches.redis.idleTimeoutMs` | The amount of time after which client closes idle connections | `"300000"`
`caches.redis.idleCheckFrequencyMs` | The frequency of idle checks made by idle connections reaper | `"60000"`
`caches.filesystem.path` | The directory location under which the Trickster filesystem cache will be maintained | `/tmp/trickster`
`caches.boltdb.file` | The filename of the BoltDB database | `trickster.db`
`caches.boltdb.bucket` | The name of the BoltDB bucket | `trickster`
`origins.name` | Identifies the name of the cache (configured above) that you want to use with this origin proxy. | `default`
`origins.isDefault` | Describes whether this origin is the default origin considered when routing http requests | `true`
`origins.type` | The origin type. Valid options are 'prometheus', 'influxdb', 'irondb' | `prometheus`
`origins.scheme` | The scheme | `http`
`origins.host` | The upstream origin by fqdn/IP and port  | `'prometheus:9090'`
`origins.pathPrefix` | Provides any path that is prefixed onto the front of the client's requested path | `''`
`origins.timeoutSecs` | Defines how many seconds Trickster will wait before aborting and upstream http request | `"180`
`origins.keepAliveTimeoutSecs` | Defines how long Trickster will wait before closing a keep-alive connection due to inactivity | `"300"`
`origins.maxIdleConns` | The maximum concurrent keep-alive connections Trickster may have opened to this origin | `"20"`
`origins.apiPath` | The path of the Upstream Origin's API | `/api/v1`
`origins.ignoreNoCacheHeader` | Disables a client's ability to send a no-cache to refresh a cached query | `false`
`origins.timeseriesRetentionFactor` | The maximum number of recent timestamps to cache for a given query | `"1024"`
`origins.timeseriesEvictionMethod` | The metholodogy used to determine which timestamps are removed once the timeseries_retention_factor limit is reached ('oldest', 'lru') | `"oldest"`
`origins.fastForwardDisable` | When set to true, will turn off the 'fast forward' feature for any requests proxied to this origin | `false`
`origins.backfillToleranceSecs` | Prevents new datapoints that fall within the tolerance window (relative to time.Now) from being cached | `"0"`
`logLevel` | The verbosity of the logger. Possible values are 'debug', 'info', 'warn', 'error'. | `info`
`replicaCount` | Number of trickster replicas desired | `1`
`resources` | Pod resource requests & limits | `{}`
`service.annotations` | Annotations to be added to the Trickster Service | `{}`
`service.clusterIP` | Cluster-internal IP address for Trickster Service | `""`
`service.externalIPs` | List of external IP addresses at which the Trickster Service will be available | `[]`
`service.loadBalancerIP` | External IP address to assign to Trickster Service | `""`
`service.loadBalancerSourceRanges` | List of client IPs allowed to access Trickster Service | `[]`
`service.metricsPort` | Port used for exporting Trickster metrics | `8080`
`service.nodePort` | Port to expose Trickster Service on each node | ``
`service.metricsNodePort` | Port to expose Trickster Service metrics on each node | ``
`service.port` | Trickster's Service port | `9090`
`service.type` | Trickster Service type | `ClusterIP`
`tolerations` | Tolerations for pod assignment | `[]`
=======
`config.originURL` | Default trickster originURL, references a source Prometheus instance | `http://prometheus:9090`
`config.cache.type` | The cache_type to use.  {boltdb, filesystem, memory, redis} | `memory`
`config.cache.redis.protocol` | The protocol for connecting to redis ('unix' or 'tcp') | `tcp`
`config.cache.redis.endpoint` | The fqdn+port or path to a unix socket file for connecting to redis | `redis:6379`
`config.cache.filesystem.path` | The directory location under which the Trickster filesystem cache will be maintained | `/tmp/trickster`
`config.cache.boltdb.file` | The filename of the BoltDB database | `db`
`config.cache.boltdb.bucket` | The name of the BoltDB bucket | `trickster`
`config.recordTTLSecs` | The relative expiration of cached queries. default is 6 hours (21600 seconds) | `21600`
`config.defaultStep` | The step (in seconds) of a query_range request if one is not provided by the client. This helps to correct improperly formed client requests. | `300`
`config.maxValueAgeSecs` | The maximum age of specific datapoints in seconds. Default is 86400 (24 hours). | `86400`
`config.fastForwardDisable` | Whether to disable fastforwarding (partial step to get latest data). | `false`
`config.logLevel` | The verbosity of the logger. Possible values are 'debug', 'info', 'warn', 'error'. | `info`
`name` | trickster container name | `trickster`
`image.repository` | trickster container image repository | `tricksterio/trickster`
`image.tag` | trickster container image tag | `0.1.7`
`image.pullPolicy` | trickster container image pull policy | `IfNotPresent`
`extraArgs` | Additional trickster container arguments | `{}`
`ingress.enabled` | If true, trickster Ingress will be created | `false`
`ingress.annotations` | trickster Ingress annotations | `{}`
`ingress.extraLabels` | trickster Ingress additional labels | `{}`
`ingress.hosts` | trickster Ingress hostnames | `[]`
`ingress.tls` | trickster Ingress TLS configuration (YAML) | `[]`
`nodeSelector` | node labels for trickster pod assignment | `{}`
`tolerations` | node taints to tolerate (requires Kubernetes >=1.6) | `[]`
`affinity` | pod affinity | `{}`
`schedulerName` | trickster alternate scheduler name | `nil`
`persistentVolume.enabled` | If true, trickster will create a Persistent Volume Claim | `true`
`persistentVolume.accessModes` | trickster data Persistent Volume access modes | `[ReadWriteOnce]`
`persistentVolume.annotations` | Annotations for trickster Persistent Volume Claim | `{}`
`persistentVolume.existingClaim` | trickster data Persistent Volume existing claim name | `""`
`persistentVolume.mountPath` | trickster data Persistent Volume mount root path | `/tmp/trickster`
`persistentVolume.size` | trickster data Persistent Volume size | `15Gi`
`persistentVolume.storageClass` | trickster data Persistent Volume Storage Class | `unset`
`podAnnotations` | annotations to be added to trickster pods | `{}`
`replicaCount` | desired number of trickster pods | `1`
`statefulSet.enabled` | If true, use a statefulset instead of a deployment for pod management | `false`
`priorityClassName` | trickster priorityClassName | `nil`
`resources` | trickster pod resource requests & limits | `{}`
`securityContext` | Custom [security context](https://kubernetes.io/docs/tasks/configure-pod-container/security-context/) for trickster containers | `{}`
`service.annotations` | annotations for trickster service | `{}`
`service.clusterIP` | internal trickster cluster service IP | `""`
`service.externalIPs` | trickster service external IP addresses | `[]`
`service.loadBalancerIP` | IP address to assign to load balancer (if supported) | `""`
`service.loadBalancerSourceRanges` | list of IP CIDRs allowed access to load balancer (if supported) | `[]`
`service.metricsPort` | trickster service port | `8080`
`service.servicePort` | trickster service port | `9090`
`service.type` | type of trickster service to create | `ClusterIP`
>>>>>>> eabd2730
<|MERGE_RESOLUTION|>--- conflicted
+++ resolved
@@ -12,7 +12,6 @@
 
 Parameter | Description | Default
 --- | --- | ---
-<<<<<<< HEAD
 `affinity` | Node/Pod affinities | `{}`
 `image.repository` | Image | `hub.docker.com/tricksterio/trickster`
 `image.tag` | Image tag | `1.0.1`
@@ -85,53 +84,4 @@
 `service.metricsNodePort` | Port to expose Trickster Service metrics on each node | ``
 `service.port` | Trickster's Service port | `9090`
 `service.type` | Trickster Service type | `ClusterIP`
-`tolerations` | Tolerations for pod assignment | `[]`
-=======
-`config.originURL` | Default trickster originURL, references a source Prometheus instance | `http://prometheus:9090`
-`config.cache.type` | The cache_type to use.  {boltdb, filesystem, memory, redis} | `memory`
-`config.cache.redis.protocol` | The protocol for connecting to redis ('unix' or 'tcp') | `tcp`
-`config.cache.redis.endpoint` | The fqdn+port or path to a unix socket file for connecting to redis | `redis:6379`
-`config.cache.filesystem.path` | The directory location under which the Trickster filesystem cache will be maintained | `/tmp/trickster`
-`config.cache.boltdb.file` | The filename of the BoltDB database | `db`
-`config.cache.boltdb.bucket` | The name of the BoltDB bucket | `trickster`
-`config.recordTTLSecs` | The relative expiration of cached queries. default is 6 hours (21600 seconds) | `21600`
-`config.defaultStep` | The step (in seconds) of a query_range request if one is not provided by the client. This helps to correct improperly formed client requests. | `300`
-`config.maxValueAgeSecs` | The maximum age of specific datapoints in seconds. Default is 86400 (24 hours). | `86400`
-`config.fastForwardDisable` | Whether to disable fastforwarding (partial step to get latest data). | `false`
-`config.logLevel` | The verbosity of the logger. Possible values are 'debug', 'info', 'warn', 'error'. | `info`
-`name` | trickster container name | `trickster`
-`image.repository` | trickster container image repository | `tricksterio/trickster`
-`image.tag` | trickster container image tag | `0.1.7`
-`image.pullPolicy` | trickster container image pull policy | `IfNotPresent`
-`extraArgs` | Additional trickster container arguments | `{}`
-`ingress.enabled` | If true, trickster Ingress will be created | `false`
-`ingress.annotations` | trickster Ingress annotations | `{}`
-`ingress.extraLabels` | trickster Ingress additional labels | `{}`
-`ingress.hosts` | trickster Ingress hostnames | `[]`
-`ingress.tls` | trickster Ingress TLS configuration (YAML) | `[]`
-`nodeSelector` | node labels for trickster pod assignment | `{}`
-`tolerations` | node taints to tolerate (requires Kubernetes >=1.6) | `[]`
-`affinity` | pod affinity | `{}`
-`schedulerName` | trickster alternate scheduler name | `nil`
-`persistentVolume.enabled` | If true, trickster will create a Persistent Volume Claim | `true`
-`persistentVolume.accessModes` | trickster data Persistent Volume access modes | `[ReadWriteOnce]`
-`persistentVolume.annotations` | Annotations for trickster Persistent Volume Claim | `{}`
-`persistentVolume.existingClaim` | trickster data Persistent Volume existing claim name | `""`
-`persistentVolume.mountPath` | trickster data Persistent Volume mount root path | `/tmp/trickster`
-`persistentVolume.size` | trickster data Persistent Volume size | `15Gi`
-`persistentVolume.storageClass` | trickster data Persistent Volume Storage Class | `unset`
-`podAnnotations` | annotations to be added to trickster pods | `{}`
-`replicaCount` | desired number of trickster pods | `1`
-`statefulSet.enabled` | If true, use a statefulset instead of a deployment for pod management | `false`
-`priorityClassName` | trickster priorityClassName | `nil`
-`resources` | trickster pod resource requests & limits | `{}`
-`securityContext` | Custom [security context](https://kubernetes.io/docs/tasks/configure-pod-container/security-context/) for trickster containers | `{}`
-`service.annotations` | annotations for trickster service | `{}`
-`service.clusterIP` | internal trickster cluster service IP | `""`
-`service.externalIPs` | trickster service external IP addresses | `[]`
-`service.loadBalancerIP` | IP address to assign to load balancer (if supported) | `""`
-`service.loadBalancerSourceRanges` | list of IP CIDRs allowed access to load balancer (if supported) | `[]`
-`service.metricsPort` | trickster service port | `8080`
-`service.servicePort` | trickster service port | `9090`
-`service.type` | type of trickster service to create | `ClusterIP`
->>>>>>> eabd2730
+`tolerations` | Tolerations for pod assignment | `[]`