# Default values for trickster.

<<<<<<< HEAD
# See our documentation at https://github.com/Comcast/trickster/docs/

# Put ints in quotes to ensure they aren't converted to scientific notations.
# See https://github.com/kubernetes/helm/issues/1707s

# frontend:

#   # listenAddress defines the ip on which Trickster's Front-end HTTP Proxy server listens.
#   # empty by default, listening on all interfaces
#   listenAddress: ""

#   # tlsListenAddress defines the ip on which Trickster's Front-end TLS Proxy server listens.
#   # empty by default, listening on all interfaces
#   tlsListenAddress: ""

#   # tlsListenPort defines the port on which Trickster's Front-end TLS Proxy server listens.
#   # The default is 0, which means TLS is not used, even if certificates are configured below.
#   tlsListenPort: ""

#   # connectionsLimit defines the maximum number of concurrent connections
#   # Trickster's Proxy server may handle at any time. 0 (default) means unlimited.
#   connectionsLimit: "0"


# Configuration options for mapping Origin(s)
origins:
  # example origin named default. default is always created with these settings unless a different origin is defined here.
  - name: default

    # originType identifies the origin type. Valid options are 'prometheus', 'influxdb', 'irondb', 'reverseproxycache' (or just 'rpc')
    # origin_type is a required configuration value
    originType: prometheus

    # originURL provides the base upstream URL for all proxied requests to this origin
    # it can be as simple as http://example.com or as complex as https://example.com:8443/path/prefix
    # origin_url is a required configuration value
    originURL: http://prometheus:9090

#     # isDefault describes whether this origin is the default origin considered when routing http requests
#     # it is false, by default; but if you only have a single origin configured, isDefault will be true unless explicitly set to false
#     isDefault: true

#     # cacheName identifies the name of the cache (configured above) to use with this origin. default is 'default'
#     cacheName: default

#     # cacheKeyPrefix defines the prefix this origin appends to cache keys. When using a shared cache like Redis, this can
#     # help partition multiple trickster instances that may have the same same hostname or ip address (the default prefix)
#     # cacheKeyPrefix: 'example'

#     # negativeCacheName identifies the name of the negative cache (configured above) to be used with this origin. default is 'default'
#     negativeCacheName: 'default'

#     # dearticulateUpstreamRanges, when true, instructs Trickster to make multiple parallel requests to the origin for each
#     # range needed to fulfill the client request, rather than making a multipart range request. default is false
#     # dearticulateUpstreamRanges: false

#     # multipartRangesDisabled, when true, instructs Trickster to return the full object when the client provides
#     # a multipart range request. The default is false.
#     # multipartRangesDisabled = false

#     # compressableTypes defines the Content Types that will be compressed when stored in the Trickster cache
#     # reasonable defaults are set, so use this with care. To disable compression, set compressableTypes = []
#     # Default list is provided here:
#     # compressableTypes = [ 'text/javascript', 'text/css', 'text/plain', 'text/xml', 'text/json', 'application/json', 'application/javascript', 'application/xml' ]

#     # timeoutSecs defines how many seconds Trickster will wait before aborting and upstream http request.
#     timeoutSecs: "180"

#     # keepAliveTimeoutSecs defines how long Trickster will wait before closing a keep-alive connection due to inactivity
#     # if the origin's keep-alive timeout is shorter than Trickster's, the connect will be closed sooner.
#     keepAliveTimeoutSecs: "300"

#     # maxIdleConns set the maximum concurrent keep-alive connections Trickster may have opened to this origin
#     # additional requests will be queued.
#     maxIdleConns: "20"

#     # backfillToleranceSecs prevents new datapoints that fall within the tolerance window (relative to time.Now) from being cached
#     # Think of it as "never cache the newest N seconds of real-time data, because it may be preliminary and subject to updates"
#     backfillToleranceSecs: "0"

#     # timeseriesRetentionFactor defines the maximum number of recent timestamps to cache for a given query.
#     timeseriesRetentionFactor: "1024"

#     # timeseriesTTLSecs defines the relative expiration of cached timeseries. default is 6 hours (21600 seconds)
#     timeseriesTTLSecs: "21600"

#     # timeseriesEvictionMethod selects the metholodogy used to determine which timestamps are removed once
#     # the timeseriesEvictionMethod limit is reached. options are 'oldest' and 'lru'.
#     timeseriesEvictionMethod: "oldest"

#     # fastForwardDisable, when set to true, will turn off the 'fast forward' feature for any requests proxied to this origin
#     fastForwardDisable: true

#     # fastforwardTTLSecs defines the relative expiration of cached fast forward data. default is 15s
#     fastforwardTTLSecs: "15"

#     # maxTTLSecs defines the maximum allowed TTL for any object cached for this origin. default is 86400
#     maxTTLSecs: "86400"

#     # revalidationFactor is the multiplier for object lifetime expiration to determine cache object TTL; default is 2
#     # for example, if a revalidatable object has Cache-Control: max-age=300, we will cache for 10 minutes (300s * 2)
#     # so there is an opportunity to revalidate
#     revalidationFactor: "2"

#     # maxObjectByteSize defines the largest byte size an object may be before it is uncacheable due to size. default is 524288 (512k)
#     maxObjectByteSize: "524288"

#     # Each origin type implements their own defaults for hcUpstreamURL, hcVerb and hcQuery,
#     # which can be overridden per origin with the following configs. See https://github.com/Comcast/trickster/docs/health.md

#     # hcUpstreamURL is the URL Trickster will request against this origin to
#     # when a health check request is received by Trickster via http://<trickster-endpoint>/trickster/<origin_name>/health 
#     # this is the default value for prometheus:
#     hcUpstreamURL: /api/v1/query

#     # hcVerb is the HTTP Method Trickster will when peforming an upstream health check for this origin
#     # default is 'GET' for all origin types unless overridden per-origin here.
#     hcVerb: GET

#     # hcQuery is the query string Trickster will append to the URL the when peforming an upstream health check for this origin
#     # This value is the default for prometheus (again, see /docs/health.md)
#     hcQuery: query=up

#     # hcHeaders provides a list of HTTP Headers to add to Health Check HTTP Requests to this origin
#     hcHeaders:
#       Authorization: "Basic SomeHash"

#     # this section configures the frontend and backend TLS operation for the origin
#     tls:

#       # TLS Frontend Configs
#       # You can configure which certificate and key to use when this endpoint serves downstream clients over TLS
#       # Trickster will fail out at startup if the provided files do not exist, are unreadable, or in an invalid format
#       # These settings by default are '' (empty string), which disables this origin from being routed over the TLS port
#       fullChainCertPath: /path/to/your/cert.pem
#       privateKeyPath: /path/to/your/key.pem

#       # TLS Backend Configs
#       # These settings configure how Trickster will behave as a client when communicating with
#       # this origin over TLS
      
#       # if insecureSkipVerify is true, Trickster will trust the origins certificate without any verification
#       insecureSkipVerify: true
      
#       # certificateAuthorityPaths provides a list of additional certificate authorities to be used to trust an upstream origin
#       # in addition to Operating System CA's.  default is an empty list, which insructs the Trickster to use only the OS List
#       certificateAuthorityPaths: [ '../../testdata/test.rootca.pem' ]
      
#       # clientCertPath provides the path to a client certificate for Trickster to use when authenticating with an upstream server
#       clientCertPath: /path/to/my/client/cert.pem
      
#       # clientKeyPath provides the path to a client key for Trickster to use when authenticating with an upstream server
#       clientKeyPath: /path/to/my/client/key.pem

#     # This section customizes the behavior of Trickster for specific paths. See https://github.com/Comcast/trickster/docs/paths.md
#     paths:
#       - name: example1
#         path: /api/v1/admin/
#         methods: [ '*' ]                # HTTP methods to be routed with this path config. '*' for all methods.
#         matchType: prefix               # match $path* (using 'exact' will match just $path)
#         handler: localresponse          # don't actually proxy this request, respond immediately
#         responseCode: "401"
#         responseBody: "No soup for you!"
#         noMetrics: true                 # do not record metrics for requests to this path
#         responseHeaders:
#           Cache-Control: no-cache     # attach these headers to the response down to the client
#           Content-Type: text/plain    # + and - prefixes work as described below

#       - name: example2
#         path: /example/
#         methods: [ 'GET', 'POST' ]
#         collapsedForwarding: progressive                  # see /docs/collapsed_forwarding.md
#         matchType: prefix                                 # this path is routed using prefix matching
#         handler: proxycache                               # this path is routed through the cache
#         cacheKeyParams: [ 'ex_param1', 'ex_param2' ]      # the cache key will be hashed with these query parameters (GET)
#         cacheKeyFormFields: [ 'ex_param1', 'ex_param2' ]  # or these form fields (POST)
#         cacheKeyHeaders: [ 'X-Example-Header' ]           # and these request headers, when present in the incoming request
#         requestHeaders:
#           Authorization: 'custom  auth header'         # attach these request headers when proxying. the '+' in the header name
#           +Accept-Encoding: gzip                       # means append the value if the header exists, rather than replace
#           -Cookie: ''                                  # while the '-' will remove the header
#         requestParams:
#           +authToken: 'SomeTokenHere'                  # manipulate request query parameters in the same way

#     # For multi-origin support, provide a unique name.
#     # Clients can indicate the desired origin in their path (http://trickster.example.com:9090/foo/api/v1/query_range?.....)
#     # You can also use host-header based routing. See the documentation at https://github.com/Comcast/trickster/docs/multi-origin.md) for more information
#   - name: foo
#     isDefault: false
#     originType: influxdb
#     originURL: http://influx-origin:8086
#     cacheName: bbolt_example
#     negativeCacheName: general
#     timeseriesRetentionFactor: "1024"
#     timeseriesEvictionMethod: oldest
#     timeoutSecs: "180"
#     backfillToleranceSecs: "180"

# caches:
#   - name: default
#     # cacheType defines what kind of cache Trickster uses
#     # options are 'bbolt', 'badger', 'filesystem', 'memory', and 'redis'
#     cacheType: memory

#     ## Configuration options for the Cache Index
#     # The Cache Index handles key management and retention for bbolt, filesystem and memory
#     # Redis and BadgerDB handle those functions natively and does not use the Trickster's Cache Index
#     index:

#       # reapIntervalSecs defines how long the Cache Index reaper sleeps between reap cycles. Default is 3 (3s)
#       #reapIntervalSecs: "3"

#       # flushIntervalSecs sets how often the Cache Index saves its metadata to the cache from application memory. Default is 5 (5s)
#       flushIntervalSecs: "5"

#       # maxSizeBytes indicates how large the cache can grow in bytes before the Index evicts least-recently-accessed items. default is 512MB
#       maxSizeBytes: "536870912"
      
#       # maxSizeBackoffBytes indicates how far below max_size_bytes the cache size must be to complete a byte-size-based eviction exercise. default is 16MB
#       maxSizeBackoffBytes: "16777216"

#       # maxSizeObjects indicates how large the cache can grow in objects before the Index evicts least-recently-accessed items. default is 0 (infinite)
#       maxSizeObjects: "0"

#       # maxSizeBackoffObjects indicates how far under maxSizeObjects the cache size must be to complete object-size-based eviction exercise. default is 100
#       maxSizeBackoffObjects: "100"

#     ## Configuration options when using a Redis Cache
#     redis:
#       # clientType indicates which kind of Redis client to use. Options are: 'standard', 'cluster' and 'sentinel'
#       clientType: standard

#       ## Supported by Redis (standard)
#       ## These configurations are ignored by Redis Sentinel and Redis Cluster
#       ###

#       # endpoint defines the fqdn+port or path to a unix socket file for connecting to redis
#       endpoint: redis:6379

#       ## Supported by Redis Cluster and Redis Sentinel
#       ## These conigurations are ignored by Redis (standard)
#       ###

#       # endpoints is used for Redis Cluster and Redis Sentinel to define a list of endpoints
#       endpoints: [ "redis:6379" ]

#       ## Supported by Redis Sentinel
#       ## These conigurations are ignored by Redis (standard) and Redis Cluster
#       ###

#       ## sentinelMaster should be set when using Redis Sentinel to indicate the Master Node
#       sentinelMaster: ""

#       ## Supported by all Redis Client Types
#       ## See the go-redis documentation at https://github.com/go-redis/redis/blob/master/options.go
#       ## for more information on tuning these settings

#       # protocol defines the protocol for connecting to redis ('unix' or 'tcp') 'tcp' is default
#       protocol: tcp

#       # password provides the redis password
#       password: ""

#       # db is the Database to be selected after connecting to the server.
#       db: "0"

#       #maxRetries is the maximum number of retries before giving up on the command
#       maxRetries: "0"

#       #minRetryBackoffMs is the minimum backoff time between each retry
#       minRetryBackoffMs: "8"

#       #maxRetyBackoffMs is the maximum backoff time between each retry
#       maxRetyBackoffMs: "512"

#       #dialTimeoutMs is the timeout for establishing new connections
#       dialTimeoutMs: "5000"

#       #readTimeoutMs is the timeout for socket reads. If reached, commands will fail with a timeout instead of blocking.
#       readTimeoutMs: "3000"

#       #writeTimeoutMs is the timeout for socket writes. If reached, commands will fail with a timeout instead of blocking.
#       writeTimeoutMs: "3000"

#       #poolSize is the maximum number of socket connections.
#       poolSize: "20"

#       #minIdleConns is the minimum number of idle connections which is useful when establishing new connection is slow.
#       minIdleConns: "0"

#       #maxConnAgeMs is the connection age at which client retires (closes) the connection.
#       maxConnAgeMs: "0"

#       #poolTimeoutMs is the amount of time client waits for connection if all connections are busy before returning an error.
#       poolTimeoutMs: "4000"

#       #idleTimeoutMs is the amount of time after which client closes idle connections.
#       idleTimeoutMs: "300000"

#       #idleCheckFrequencyMs is the frequency of idle checks made by idle connections reaper.
#       idleCheckFrequencyMs: "60000"

#     ## Configuration options when using a Filesystem Cache
#     filesystem:
#       # path defines the directory location under which the Trickster cache will be maintained
#       path: /tmp/trickster

#     ## Configuration options when using a bbolt Cache
#     bbolt:
#       # file defines the file where the Trickster cache will be maintained
#       file: trickster.db

#       # bucket defines the name of the BotlDb bucket (similar to a namespace) under which our key value store lives
#       bucket: trickster

#     ## Configuration options when using a Badger cache
#     badger:
#       # directory defines the directory location under which the Badger data will be maintained
#       directory: /tmp/trickster

#       # valueDirectory defines the directory location under which the Badger value log will be maintained
#       valueDirectory: /tmp/trickster

# negativeCaches:
#   - name: default
#   #The 'default' negative cache config, mapped by all origins by default, is empty unless you populate it.
#   #Update it by concommenting this section and adding entries here in the format of:
#   #code: "ttl_secs"

# #  Here's a pre-populated negative cache config ready to be uncommented and used in an origin config
# #  The 'general' negative cache config will cache common failure response codes for 3 seconds
#   - name: general
#     400: "3"
#     404: "3"
#     500: "3"
#     502: "3"

# metrics:
#   # listenAddress defines the ip that Trickster's metrics server listens on at /metrics
#   # empty by default, listening on all interfaces
#   listenAddress: ""

# # These are the default values for logging
# logging:
#   logLevel: info
#   logFile: /some/path/to/trickster.log

# # configHandlerPath provides the HTTP path to view a read-only printout of the running configuration
# # which can be reached at http://your-trickster-endpoint:port/$config_handler_path
# configHandlerPath: /trickster/config

# # pingHandlerPath provides the HTTP path you will use to perform an uptime health check against Trickster
# # which can be reached at http://your-trickster-endpoint:port/$ping_handler_path
# pingHandlerPath: /trickster/ping

profiler:
  enabled: false
  port: 6060

prometheusScrape: false

# Number of trickster replicas desired
replicaCount: 1
=======
## trickster container name
##
name: trickster
>>>>>>> eabd2730

## trickster container image
##
image:
  repository: tricksterio/trickster
<<<<<<< HEAD
  tag: 1.0-beta
  pullPolicy: IfNotPresent

# Service resource for trickster deplyoment
# Ref: https://kubernetes.io/docs/concepts/services-networking/service/
service:
  type: ClusterIP
  port: 9090
  # nodePort: 0
  metricsPort: 8080
  # metricsNodePort: 0

# Ingress resource for trickster service
# Ref: https://kubernetes.io/docs/concepts/services-networking/ingress/
=======
  tag: 0.1.7
  pullPolicy: IfNotPresent

imagePullSecrets:
# - name: "image-pull-secret"

config:
  # Default trickster originURL, references a source Prometheus instance
  # Ref: https://github.com/Comcast/trickster/blob/master/docs/configuring.md
  originURL: http://prometheus:9090
  cache:
    type: memory
    redis:
      protocol: tcp
      endpoint: redis:6379
    filesystem:
      mountPath: /tmp/trickster
    boltdb:
      file: trickster.db
      bucket: trickster
  # Put ints in quotes to ensure they aren't converted to scientific notations.
  # See https://github.com/kubernetes/helm/issues/1707
  recordTTLSecs: "21600"
  defaultStep: "300"
  # 24h
  maxValueAgeSecs: "86400"
  fastForwardDisable: false
  logLevel: info

## trickster priorityClassName
##
priorityClassName: ""

## Additional trickster container arguments
##
extraArgs: {}

## Additional trickster container environment variable
## For instance to add a http_proxy
##
extraEnv: {}

>>>>>>> eabd2730
ingress:
  ## If true, trickster Ingress will be created
  ##
  enabled: false

  ## trickster Ingress annotations
  ##
  annotations: {}
  #   kubernetes.io/ingress.class: nginx
  #   kubernetes.io/tls-acme: 'true'

  ## trickster Ingress additional labels
  ##
  extraLabels: {}

  ## trickster Ingress hostnames with optional path
  ## Must be provided if Ingress is enabled
  ##
  hosts: []
  #   - trickster.domain.com
  #   - domain.com/trickster

  ## trickster Ingress TLS configuration
  ## Secrets must be manually created in the namespace
  ##
  tls: []
<<<<<<< HEAD
  # - secretName: chart-example-tls
  #   hosts:
  #     - chart-example.local
=======
  #   - secretName: trickster-tls
  #     hosts:
  #       - trickster.domain.com

## trickster Deployment Strategy type
# strategy:
#   type: Recreate

## Node tolerations for trickster scheduling to nodes with taints
## Ref: https://kubernetes.io/docs/concepts/configuration/assign-pod-node/
##
tolerations: []
  # - key: "key"
  #   operator: "Equal|Exists"
  #   value: "value"
  #   effect: "NoSchedule|PreferNoSchedule|NoExecute(1.6 only)"

## Node labels for trickster pod assignment
## Ref: https://kubernetes.io/docs/user-guide/node-selection/
##
nodeSelector: {}

## Pod affinity
##
affinity: {}

## Use an alternate scheduler, e.g. "stork".
## ref: https://kubernetes.io/docs/tasks/administer-cluster/configure-multiple-schedulers/
##
# schedulerName:
>>>>>>> eabd2730

persistentVolume:
  ## If true, trickster will create/use a Persistent Volume Claim
  ## If false, use emptyDir
  ##
  enabled: false

  ## trickster data Persistent Volume access modes
  ## Must match those of existing PV or dynamic provisioner
  ## Ref: http://kubernetes.io/docs/user-guide/persistent-volumes/
  ##
  accessModes:
    - ReadWriteOnce

  ## trickster data Persistent Volume Claim annotations
  ##
  annotations: {}

  ## trickster data Persistent Volume existing claim name
  ## Requires trickster.persistentVolume.enabled: true
  ## If defined, PVC must be created manually before volume will be bound
  existingClaim: ""

  ## trickster data Persistent Volume size
  ##
  size: 15Gi

  ## trickster data Persistent Volume Storage Class
  ## If defined, storageClassName: <storageClass>
  ## If set to "-", storageClassName: "", which disables dynamic provisioning
  ## If undefined (the default) or set to null, no storageClassName spec is
  ##   set, choosing the default provisioner.  (gp2 on AWS, standard on
  ##   GKE, AWS & OpenStack)
  ##
  # storageClass: "-"

## Annotations to be added to trickster pods
##
podAnnotations: {}

## Use a StatefulSet if replicaCount needs to be greater than 1 (see below)
##
replicaCount: 1

## trickster resource requests and limits
## Ref: http://kubernetes.io/docs/user-guide/compute-resources/
##
resources: {}
<<<<<<< HEAD
  #limits:
  #cpu: 100m
  #memory: 128Mi
  #requests:
  #cpu: 100m
  #memory: 128Mi
=======
  # limits:
  #   cpu: 10m
  #   memory: 32Mi
  # requests:
  #   cpu: 10m
  #   memory: 32Mi
>>>>>>> eabd2730

## Security context to be added to trickster pods
##
securityContext: {}

service:
  annotations: {}
  labels: {}
  clusterIP: ""

  ## List of IP addresses at which the trickster service is available
  ## Ref: https://kubernetes.io/docs/user-guide/services/#external-ips
  ##
  externalIPs: []

  loadBalancerIP: ""
  loadBalancerSourceRanges: []
  metricsPort: 8080
  servicePort: 9090
  # nodePort: 30000
  # metricsNodePort: 30001
  type: ClusterIP<|MERGE_RESOLUTION|>--- conflicted
+++ resolved
@@ -1,6 +1,5 @@
 # Default values for trickster.
 
-<<<<<<< HEAD
 # See our documentation at https://github.com/Comcast/trickster/docs/
 
 # Put ints in quotes to ensure they aren't converted to scientific notations.
@@ -364,17 +363,11 @@
 
 # Number of trickster replicas desired
 replicaCount: 1
-=======
-## trickster container name
-##
-name: trickster
->>>>>>> eabd2730
 
 ## trickster container image
 ##
 image:
   repository: tricksterio/trickster
-<<<<<<< HEAD
   tag: 1.0-beta
   pullPolicy: IfNotPresent
 
@@ -389,50 +382,6 @@
 
 # Ingress resource for trickster service
 # Ref: https://kubernetes.io/docs/concepts/services-networking/ingress/
-=======
-  tag: 0.1.7
-  pullPolicy: IfNotPresent
-
-imagePullSecrets:
-# - name: "image-pull-secret"
-
-config:
-  # Default trickster originURL, references a source Prometheus instance
-  # Ref: https://github.com/Comcast/trickster/blob/master/docs/configuring.md
-  originURL: http://prometheus:9090
-  cache:
-    type: memory
-    redis:
-      protocol: tcp
-      endpoint: redis:6379
-    filesystem:
-      mountPath: /tmp/trickster
-    boltdb:
-      file: trickster.db
-      bucket: trickster
-  # Put ints in quotes to ensure they aren't converted to scientific notations.
-  # See https://github.com/kubernetes/helm/issues/1707
-  recordTTLSecs: "21600"
-  defaultStep: "300"
-  # 24h
-  maxValueAgeSecs: "86400"
-  fastForwardDisable: false
-  logLevel: info
-
-## trickster priorityClassName
-##
-priorityClassName: ""
-
-## Additional trickster container arguments
-##
-extraArgs: {}
-
-## Additional trickster container environment variable
-## For instance to add a http_proxy
-##
-extraEnv: {}
-
->>>>>>> eabd2730
 ingress:
   ## If true, trickster Ingress will be created
   ##
@@ -459,42 +408,9 @@
   ## Secrets must be manually created in the namespace
   ##
   tls: []
-<<<<<<< HEAD
   # - secretName: chart-example-tls
   #   hosts:
   #     - chart-example.local
-=======
-  #   - secretName: trickster-tls
-  #     hosts:
-  #       - trickster.domain.com
-
-## trickster Deployment Strategy type
-# strategy:
-#   type: Recreate
-
-## Node tolerations for trickster scheduling to nodes with taints
-## Ref: https://kubernetes.io/docs/concepts/configuration/assign-pod-node/
-##
-tolerations: []
-  # - key: "key"
-  #   operator: "Equal|Exists"
-  #   value: "value"
-  #   effect: "NoSchedule|PreferNoSchedule|NoExecute(1.6 only)"
-
-## Node labels for trickster pod assignment
-## Ref: https://kubernetes.io/docs/user-guide/node-selection/
-##
-nodeSelector: {}
-
-## Pod affinity
-##
-affinity: {}
-
-## Use an alternate scheduler, e.g. "stork".
-## ref: https://kubernetes.io/docs/tasks/administer-cluster/configure-multiple-schedulers/
-##
-# schedulerName:
->>>>>>> eabd2730
 
 persistentVolume:
   ## If true, trickster will create/use a Persistent Volume Claim
@@ -543,21 +459,12 @@
 ## Ref: http://kubernetes.io/docs/user-guide/compute-resources/
 ##
 resources: {}
-<<<<<<< HEAD
   #limits:
   #cpu: 100m
   #memory: 128Mi
   #requests:
   #cpu: 100m
   #memory: 128Mi
-=======
-  # limits:
-  #   cpu: 10m
-  #   memory: 32Mi
-  # requests:
-  #   cpu: 10m
-  #   memory: 32Mi
->>>>>>> eabd2730
 
 ## Security context to be added to trickster pods
 ##
